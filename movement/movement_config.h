--- conflicted
+++ resolved
@@ -95,7 +95,6 @@
  */
 #define MOVEMENT_DEFAULT_LED_DURATION 1
 
-<<<<<<< HEAD
 /* The latitude and longitude used for the wearers location
  * Set signed values in 1/100ths of a degree
  */
@@ -111,13 +110,12 @@
 #define MOVEMENT_DEFAULT_BIRTHDATE_YEAR 0
 #define MOVEMENT_DEFAULT_BIRTHDATE_MONTH 0
 #define MOVEMENT_DEFAULT_BIRTHDATE_DAY 0
-=======
+
 /* Set if using DST
  * Valid values are:
  * false: Don't allow the watch to use DST
  * true: Allow the watch to use DST
  */
 #define MOVEMENT_DEFAULT_DST_ACTIVE true
->>>>>>> 5ae88e43
 
 #endif // MOVEMENT_CONFIG_H_