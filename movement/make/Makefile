# Leave this line at the top of the file; it has all the watch library sources and includes.
TOP = ../..
include $(TOP)/make.mk

# If you add any other subdirectories with header files you wish to include, add them after ../
# Note that you will need to add a backslash at the end of any line you wish to continue, i.e.
# INCLUDES += \
#   -I../ \
#   -I../drivers/ \
#   -I../watch_faces/fitness/
INCLUDES += \
  -I../ \
  -I../watch_faces/ \
  -I../watch_faces/clock/ \
  -I../watch_faces/settings/ \
  -I../watch_faces/complication/ \
  -I../watch_faces/sensor/ \
  -I../watch_faces/demo/ \
  -I../../littlefs/ \
  -I../lib/chirpy_tx/ \
  -I../lib/TOTP/ \
  -I../lib/base32/ \
  -I../lib/sunriset/ \
  -I../lib/vsop87/ \
  -I../lib/astrolib/ \
  -I../lib/morsecalc/ \

# If you add any other source files you wish to compile, add them after ../app.c
# Note that you will need to add a backslash at the end of any line you wish to continue, i.e.
# SRCS += \
#   ../movement.c \
#   ../drivers/lis2dh.c \
#   ../watch_faces/fitness/step_count_face.c
SRCS += \
  ../lib/chirpy_tx/chirpy_tx.c \
  ../lib/TOTP/sha1.c \
  ../lib/TOTP/sha256.c \
  ../lib/TOTP/sha512.c \
  ../lib/TOTP/TOTP.c \
  ../lib/base32/base32.c \
  ../lib/sunriset/sunriset.c \
  ../lib/vsop87/vsop87a_milli.c \
  ../lib/astrolib/astrolib.c \
  ../lib/morsecalc/calc.c \
  ../lib/morsecalc/calc_fns.c \
  ../lib/morsecalc/calc_strtof.c \
  ../lib/morsecalc/morsecalc_display.c \
  ../../littlefs/lfs.c \
  ../../littlefs/lfs_util.c \
  ../movement.c \
  ../filesystem.c \
  ../watch_faces/clock/simple_clock_face.c \
  ../watch_faces/clock/world_clock_face.c \
  ../watch_faces/clock/beats_face.c \
  ../watch_faces/clock/weeknumber_clock_face.c \
  ../watch_faces/settings/preferences_face.c \
  ../watch_faces/settings/set_time_face.c \
  ../watch_faces/settings/set_time_hackwatch_face.c \
  ../watch_faces/sensor/thermistor_readout_face.c \
  ../watch_faces/sensor/thermistor_logging_face.c \
  ../watch_faces/sensor/thermistor_testing_face.c \
  ../watch_faces/demo/character_set_face.c \
  ../watch_faces/demo/voltage_face.c \
  ../watch_faces/demo/lis2dw_logging_face.c \
  ../watch_faces/demo/demo_face.c \
  ../watch_faces/demo/hello_there_face.c \
  ../watch_faces/complication/pulsometer_face.c \
  ../watch_faces/complication/day_one_face.c \
  ../watch_faces/complication/stopwatch_face.c \
  ../watch_faces/complication/totp_face.c \
  ../watch_faces/complication/totp_face_lfs.c \
  ../watch_faces/complication/sunrise_sunset_face.c \
  ../watch_faces/complication/countdown_face.c \
  ../watch_faces/complication/sailing_face.c \
  ../watch_faces/complication/counter_face.c \
  ../watch_faces/complication/blinky_face.c \
  ../watch_faces/complication/moon_phase_face.c \
  ../watch_faces/sensor/accelerometer_data_acquisition_face.c \
  ../watch_faces/clock/mars_time_face.c \
  ../watch_faces/complication/orrery_face.c \
  ../watch_faces/complication/astronomy_face.c \
  ../watch_faces/complication/tomato_face.c \
  ../watch_faces/complication/probability_face.c \
  ../watch_faces/complication/wake_face.c \
  ../watch_faces/demo/frequency_correction_face.c \
  ../watch_faces/complication/alarm_face.c \
  ../watch_faces/complication/ratemeter_face.c \
  ../watch_faces/complication/interval_face.c \
  ../watch_faces/complication/rpn_calculator_alt_face.c \
  ../watch_faces/complication/stock_stopwatch_face.c \
  ../watch_faces/complication/tachymeter_face.c \
  ../watch_faces/settings/nanosec_face.c \
  ../watch_faces/settings/finetune_face.c \
  ../watch_faces/complication/databank_face.c \
  ../watch_faces/complication/tempchart_face.c \
  ../watch_faces/complication/tally_face.c \
  ../watch_faces/complication/tarot_face.c \
  ../watch_faces/complication/morsecalc_face.c \
  ../watch_faces/complication/rpn_calculator_face.c \
  ../watch_faces/complication/activity_face.c \
  ../watch_faces/demo/chirpy_demo_face.c \
  ../watch_faces/complication/ships_bell_face.c \
  ../watch_faces/sensor/lightmeter_face.c \
  ../watch_faces/complication/discgolf_face.c \
  ../watch_faces/complication/habit_face.c \
  ../watch_faces/complication/planetary_time_face.c \
  ../watch_faces/complication/planetary_hours_face.c \
  ../watch_faces/complication/breathing_face.c \
  ../watch_faces/clock/repetition_minute_face.c \
  ../watch_faces/complication/timer_face.c \
  ../watch_faces/complication/invaders_face.c \
  ../watch_faces/clock/world_clock2_face.c \
  ../watch_faces/complication/time_left_face.c \
  ../watch_faces/complication/randonaut_face.c \
  ../watch_faces/complication/toss_up_face.c \
  ../watch_faces/complication/geomancy_face.c \
  ../watch_faces/clock/simple_clock_bin_led_face.c \
  ../watch_faces/complication/flashlight_face.c \
  ../watch_faces/clock/decimal_time_face.c \
  ../watch_faces/clock/wyoscan_face.c \
<<<<<<< HEAD
  ../watch_faces/complication/simple_coin_flip_face.c \
=======
  ../watch_faces/complication/solstice_face.c \
  ../watch_faces/complication/couch_to_5k_face.c \
  ../watch_faces/clock/minute_repeater_decimal_face.c \
  ../watch_faces/complication/tuning_tones_face.c \
  ../watch_faces/complication/kitchen_conversions_face.c \
>>>>>>> 233036ff
# New watch faces go above this line.

# Leave this line at the bottom of the file; it has all the targets for making your project.
include $(TOP)/rules.mk<|MERGE_RESOLUTION|>--- conflicted
+++ resolved
@@ -118,15 +118,12 @@
   ../watch_faces/complication/flashlight_face.c \
   ../watch_faces/clock/decimal_time_face.c \
   ../watch_faces/clock/wyoscan_face.c \
-<<<<<<< HEAD
   ../watch_faces/complication/simple_coin_flip_face.c \
-=======
   ../watch_faces/complication/solstice_face.c \
   ../watch_faces/complication/couch_to_5k_face.c \
   ../watch_faces/clock/minute_repeater_decimal_face.c \
   ../watch_faces/complication/tuning_tones_face.c \
   ../watch_faces/complication/kitchen_conversions_face.c \
->>>>>>> 233036ff
 # New watch faces go above this line.
 
 # Leave this line at the bottom of the file; it has all the targets for making your project.
