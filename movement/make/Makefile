# Leave this line at the top of the file; it has all the watch library sources and includes.
TOP = ../..
include $(TOP)/make.mk

# If you add any other subdirectories with header files you wish to include, add them after ../
# Note that you will need to add a backslash at the end of any line you wish to continue, i.e.
# INCLUDES += \
#   -I../ \
#   -I../drivers/ \
#   -I../watch_faces/fitness/
INCLUDES += \
  -I../ \
  -I../watch_faces/ \
  -I../watch_faces/clock/ \
  -I../watch_faces/settings/ \
  -I../watch_faces/complication/ \
  -I../watch_faces/sensor/ \
  -I../watch_faces/demo/ \
  -I../../littlefs/ \
  -I../lib/chirpy_tx/ \
  -I../lib/TOTP/ \
  -I../lib/base32/ \
  -I../lib/sunriset/ \
  -I../lib/vsop87/ \
  -I../lib/astrolib/ \
  -I../lib/morsecalc/ \

# If you add any other source files you wish to compile, add them after ../app.c
# Note that you will need to add a backslash at the end of any line you wish to continue, i.e.
# SRCS += \
#   ../movement.c \
#   ../drivers/lis2dh.c \
#   ../watch_faces/fitness/step_count_face.c
SRCS += \
  ../lib/chirpy_tx/chirpy_tx.c \
  ../lib/TOTP/sha1.c \
  ../lib/TOTP/sha256.c \
  ../lib/TOTP/sha512.c \
  ../lib/TOTP/TOTP.c \
  ../lib/base32/base32.c \
  ../lib/sunriset/sunriset.c \
  ../lib/vsop87/vsop87a_milli.c \
  ../lib/astrolib/astrolib.c \
  ../lib/morsecalc/calc.c \
  ../lib/morsecalc/calc_fns.c \
  ../lib/morsecalc/calc_strtof.c \
  ../lib/morsecalc/morsecalc_display.c \
  ../../littlefs/lfs.c \
  ../../littlefs/lfs_util.c \
  ../movement.c \
  ../filesystem.c \
  ../shell.c \
  ../shell_cmd_list.c \
  ../watch_faces/clock/simple_clock_face.c \
  ../watch_faces/clock/clock_face.c \
  ../watch_faces/clock/world_clock_face.c \
  ../watch_faces/clock/beats_face.c \
  ../watch_faces/clock/weeknumber_clock_face.c \
  ../watch_faces/settings/preferences_face.c \
  ../watch_faces/settings/set_time_face.c \
  ../watch_faces/settings/set_time_hackwatch_face.c \
  ../watch_faces/sensor/thermistor_readout_face.c \
  ../watch_faces/sensor/thermistor_logging_face.c \
  ../watch_faces/sensor/thermistor_testing_face.c \
  ../watch_faces/demo/character_set_face.c \
  ../watch_faces/demo/voltage_face.c \
  ../watch_faces/demo/lis2dw_logging_face.c \
  ../watch_faces/demo/demo_face.c \
  ../watch_faces/demo/hello_there_face.c \
  ../watch_faces/complication/pulsometer_face.c \
  ../watch_faces/complication/day_one_face.c \
  ../watch_faces/complication/stopwatch_face.c \
  ../watch_faces/complication/totp_face.c \
  ../watch_faces/complication/totp_face_lfs.c \
  ../watch_faces/complication/sunrise_sunset_face.c \
  ../watch_faces/complication/countdown_face.c \
  ../watch_faces/complication/sailing_face.c \
  ../watch_faces/complication/counter_face.c \
  ../watch_faces/complication/blinky_face.c \
  ../watch_faces/complication/moon_phase_face.c \
  ../watch_faces/sensor/accelerometer_data_acquisition_face.c \
  ../watch_faces/clock/mars_time_face.c \
  ../watch_faces/complication/orrery_face.c \
  ../watch_faces/complication/astronomy_face.c \
  ../watch_faces/complication/tomato_face.c \
  ../watch_faces/complication/probability_face.c \
  ../watch_faces/complication/wake_face.c \
  ../watch_faces/demo/frequency_correction_face.c \
  ../watch_faces/complication/alarm_face.c \
  ../watch_faces/complication/ratemeter_face.c \
  ../watch_faces/complication/interval_face.c \
  ../watch_faces/complication/rpn_calculator_alt_face.c \
  ../watch_faces/complication/stock_stopwatch_face.c \
  ../watch_faces/complication/tachymeter_face.c \
  ../watch_faces/settings/nanosec_face.c \
  ../watch_faces/settings/finetune_face.c \
  ../watch_faces/complication/databank_face.c \
  ../watch_faces/complication/tempchart_face.c \
  ../watch_faces/complication/tally_face.c \
  ../watch_faces/complication/tarot_face.c \
  ../watch_faces/complication/morsecalc_face.c \
  ../watch_faces/complication/rpn_calculator_face.c \
  ../watch_faces/complication/activity_face.c \
  ../watch_faces/demo/chirpy_demo_face.c \
  ../watch_faces/complication/ships_bell_face.c \
  ../watch_faces/sensor/lightmeter_face.c \
  ../watch_faces/complication/discgolf_face.c \
  ../watch_faces/complication/habit_face.c \
  ../watch_faces/complication/planetary_time_face.c \
  ../watch_faces/complication/planetary_hours_face.c \
  ../watch_faces/complication/breathing_face.c \
  ../watch_faces/clock/repetition_minute_face.c \
  ../watch_faces/complication/timer_face.c \
  ../watch_faces/complication/invaders_face.c \
  ../watch_faces/clock/world_clock2_face.c \
  ../watch_faces/complication/time_left_face.c \
  ../watch_faces/complication/randonaut_face.c \
  ../watch_faces/complication/toss_up_face.c \
  ../watch_faces/complication/geomancy_face.c \
  ../watch_faces/clock/simple_clock_bin_led_face.c \
  ../watch_faces/complication/flashlight_face.c \
  ../watch_faces/clock/decimal_time_face.c \
  ../watch_faces/clock/wyoscan_face.c \
  ../watch_faces/settings/save_load_face.c \
  ../watch_faces/clock/day_night_percentage_face.c \
  ../watch_faces/complication/simple_coin_flip_face.c \
  ../watch_faces/complication/solstice_face.c \
  ../watch_faces/complication/couch_to_5k_face.c \
  ../watch_faces/clock/minute_repeater_decimal_face.c \
  ../watch_faces/complication/tuning_tones_face.c \
  ../watch_faces/complication/kitchen_conversions_face.c \
<<<<<<< HEAD
  ../watch_faces/complication/wordle_face.c \
  ../watch_faces/complication/endless_runner_face.c \
  ../watch_faces/complication/periodic_face.c \
  ../watch_faces/complication/deadline_face.c
  ../watch_faces/complication/higher_lower_game_face.c \
  ../watch_faces/clock/french_revolutionary_face.c \
  ../watch_faces/clock/minimal_clock_face.c \
=======
  ../watch_faces/complication/simon_face.c \
>>>>>>> 3eaf8075
# New watch faces go above this line.

# Leave this line at the bottom of the file; it has all the targets for making your project.
include $(TOP)/rules.mk<|MERGE_RESOLUTION|>--- conflicted
+++ resolved
@@ -129,7 +129,6 @@
   ../watch_faces/clock/minute_repeater_decimal_face.c \
   ../watch_faces/complication/tuning_tones_face.c \
   ../watch_faces/complication/kitchen_conversions_face.c \
-<<<<<<< HEAD
   ../watch_faces/complication/wordle_face.c \
   ../watch_faces/complication/endless_runner_face.c \
   ../watch_faces/complication/periodic_face.c \
@@ -137,9 +136,7 @@
   ../watch_faces/complication/higher_lower_game_face.c \
   ../watch_faces/clock/french_revolutionary_face.c \
   ../watch_faces/clock/minimal_clock_face.c \
-=======
   ../watch_faces/complication/simon_face.c \
->>>>>>> 3eaf8075
 # New watch faces go above this line.
 
 # Leave this line at the bottom of the file; it has all the targets for making your project.
