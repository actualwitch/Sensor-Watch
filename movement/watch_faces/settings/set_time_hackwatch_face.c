/*
 * MIT License
 *
 * Copyright (c) 2022 Joey Castillo
 * Copyright (c) 2022 Mikhail Svarichevsky https://3.14.by/
 *
 * Permission is hereby granted, free of charge, to any person obtaining a copy
 * of this software and associated documentation files (the "Software"), to deal
 * in the Software without restriction, including without limitation the rights
 * to use, copy, modify, merge, publish, distribute, sublicense, and/or sell
 * copies of the Software, and to permit persons to whom the Software is
 * furnished to do so, subject to the following conditions:
 *
 * The above copyright notice and this permission notice shall be included in all
 * copies or substantial portions of the Software.
 *
 * THE SOFTWARE IS PROVIDED "AS IS", WITHOUT WARRANTY OF ANY KIND, EXPRESS OR
 * IMPLIED, INCLUDING BUT NOT LIMITED TO THE WARRANTIES OF MERCHANTABILITY,
 * FITNESS FOR A PARTICULAR PURPOSE AND NONINFRINGEMENT. IN NO EVENT SHALL THE
 * AUTHORS OR COPYRIGHT HOLDERS BE LIABLE FOR ANY CLAIM, DAMAGES OR OTHER
 * LIABILITY, WHETHER IN AN ACTION OF CONTRACT, TORT OR OTHERWISE, ARISING FROM,
 * OUT OF OR IN CONNECTION WITH THE SOFTWARE OR THE USE OR OTHER DEALINGS IN THE
 * SOFTWARE.
 */

#include <stdlib.h>
#include "set_time_hackwatch_face.h"
#include "watch.h"
#include "watch_utility.h"

char set_time_hackwatch_face_titles[][3] = {"HR", "M1", "SE", "YR", "MO", "DA", "ZO"};
#define set_time_hackwatch_face_NUM_SETTINGS (sizeof(set_time_hackwatch_face_titles) / sizeof(*set_time_hackwatch_face_titles))

watch_date_time date_time_settings;

void set_time_hackwatch_face_setup(movement_settings_t *settings, uint8_t watch_face_index, void ** context_ptr) {
    (void) settings;
    (void) watch_face_index;
    if (*context_ptr == NULL) *context_ptr = malloc(sizeof(uint8_t));
}

void set_time_hackwatch_face_activate(movement_settings_t *settings, void *context) {
    (void) settings;
    *((uint8_t *)context) = 3;
    movement_request_tick_frequency(32);
    date_time_settings = watch_rtc_get_date_time();
}

bool set_time_hackwatch_face_loop(movement_event_t event, movement_settings_t *settings, void *context) {
    uint8_t current_page = *((uint8_t *)context);

    if (event.subsecond == 15) // Delay displayed time update by ~0.5 seconds, to align phase exactly to main clock at 1Hz
        date_time_settings = watch_rtc_get_date_time();

    static int8_t seconds_reset_sequence;

    switch (event.event_type) {
        case EVENT_MODE_BUTTON_UP:
            if (current_page == 2)
                watch_rtc_enable(true);
            movement_move_to_next_face();
            return false;
        case EVENT_LIGHT_LONG_PRESS:
            current_page = (current_page + set_time_hackwatch_face_NUM_SETTINGS - 1) % set_time_hackwatch_face_NUM_SETTINGS;
            if (current_page == 2)
                seconds_reset_sequence = 0;

            *((uint8_t *)context) = current_page;
            break;
        case EVENT_LIGHT_BUTTON_UP:
            if (current_page == 2)
                watch_rtc_enable(true);

            current_page = (current_page + 1) % set_time_hackwatch_face_NUM_SETTINGS;
            if (current_page == 2)
                seconds_reset_sequence = 0;

            *((uint8_t *)context) = current_page;
            break;
        case EVENT_TICK:
            // We use it to wait for "middle" subsecond position
            if (current_page == 2 && seconds_reset_sequence == 1 && event.subsecond == 15) { // wait ~0.5sec - until we reach half second point
                watch_rtc_enable(false);
                seconds_reset_sequence = 2;

                // Set new time while RTC is off, to get perfect start
                if (date_time_settings.unit.second > 30) {
                    date_time_settings.unit.minute = (date_time_settings.unit.minute + 1) % 60; // Roll to next minute if we are almost there
                    if (date_time_settings.unit.minute == 0) { // Overflow
                        date_time_settings.unit.hour = (date_time_settings.unit.hour + 1) % 24;
                        if (date_time_settings.unit.hour == 0) // Overflow
                            date_time_settings.unit.day++;
                    }
                }
                date_time_settings.unit.second = 0;
                watch_rtc_set_date_time(date_time_settings);
            }
            break;
        case EVENT_ALARM_BUTTON_DOWN:
            if (current_page == 2) {
                watch_rtc_enable(true); // If it is disabled accidentally - re-enable it
                seconds_reset_sequence = 1; // Waiting for whole second
            }
            break;
        case EVENT_ALARM_LONG_PRESS:
            switch (current_page) {
                case 0: // hour
                    date_time_settings.unit.hour = (date_time_settings.unit.hour + 24 -1) % 24;
                    break;
                case 1: // minute
                    date_time_settings.unit.minute = (date_time_settings.unit.minute + 60 - 1) % 60;
                    break;
                case 3: // year
                    // only allow 2021-2061. fix this sometime later
                    date_time_settings.unit.year = (date_time_settings.unit.year + 50 - 1) % 50;
                    break;
                case 4: // month
                    date_time_settings.unit.month = (date_time_settings.unit.month + 12 - 2) % 12 + 1;
                    break;
                case 5: // day
                    date_time_settings.unit.day = date_time_settings.unit.day - 2;
                    if (date_time_settings.unit.day == 0) {
                        date_time_settings.unit.day = days_in_month(date_time_settings.unit.month, date_time_settings.unit.year + WATCH_RTC_REFERENCE_YEAR);
                    } else
                        date_time_settings.unit.day++;
                    break;
                case 6: // time zone
                    if (settings->bit.time_zone > 0) {
                        settings->bit.time_zone--;
                    } else {
                        settings->bit.time_zone = 40;
                    }
                    break;
            }
            if (current_page != 2) { // Do not set time when we are at seconds, it was already set previously
                watch_rtc_set_date_time(date_time_settings);
            }
            break;

        case EVENT_ALARM_LONG_UP://Setting seconds on long release
            switch (current_page) {
                case 2: // second
                    seconds_reset_sequence = 0;
                    watch_rtc_enable(true);
                    break;
            }
            break;
        case EVENT_ALARM_BUTTON_UP:
            switch (current_page) {
                case 0: // hour
                    date_time_settings.unit.hour = (date_time_settings.unit.hour + 1) % 24;
                    break;
                case 1: // minute
                    date_time_settings.unit.minute = (date_time_settings.unit.minute + 1) % 60;
                    break;
                case 2: // second
                    seconds_reset_sequence = 0;
                    watch_rtc_enable(true);
                    break;
                case 3: // year
                    // only allow 2021-2061. fix this sometime later
                    date_time_settings.unit.year = ((date_time_settings.unit.year % 50) + 1);
                    break;
                case 4: // month
                    date_time_settings.unit.month = (date_time_settings.unit.month % 12) + 1;
                    break;
                case 5: // day
                    date_time_settings.unit.day = date_time_settings.unit.day + 1;
                    break;
                case 6: // time zone
                    settings->bit.time_zone++;
                    if (settings->bit.time_zone > 40) settings->bit.time_zone = 0;
                    break;
            }
<<<<<<< HEAD
            if (date_time_settings.unit.day > days_in_month(date_time_settings.unit.month, date_time_settings.unit.year + WATCH_RTC_REFERENCE_YEAR))
                date_time_settings.unit.day = 1;
            if (current_page != 2) // Do not set time when we are at seconds, it was already set previously
=======
            if (current_page != 2) { // Do not set time when we are at seconds, it was already set previously
>>>>>>> 5ae88e43
                watch_rtc_set_date_time(date_time_settings);
            }
            //TODO: Do not update whole RTC, just what we are changing
            break;
        case EVENT_TIMEOUT:
            movement_move_to_face(0);
            break;
        case EVENT_LIGHT_BUTTON_DOWN:
            // don't light up every time light is hit
            break;
        default:
            movement_default_loop_handler(event, settings);
            break;
    }

    char buf[11];
    bool set_leading_zero = false;
    if (current_page < 3) {
        watch_set_colon();
        if (settings->bit.clock_mode_24h) {
            if (!settings->bit.clock_24h_leading_zero)
                watch_set_indicator(WATCH_INDICATOR_24H);
            else if (date_time_settings.unit.hour < 10)
                set_leading_zero = true;
            sprintf(buf,
                    "%s  %2d%02d%02d",
                    set_time_hackwatch_face_titles[current_page],
                    date_time_settings.unit.hour,
                    date_time_settings.unit.minute,
                    date_time_settings.unit.second);
        } else {
            sprintf(buf,
                    "%s  %2d%02d%02d",
                    set_time_hackwatch_face_titles[current_page],
                    (date_time_settings.unit.hour % 12) ? (date_time_settings.unit.hour % 12) : 12,
                    date_time_settings.unit.minute,
                    date_time_settings.unit.second);
            if (date_time_settings.unit.hour < 12) {
                watch_clear_indicator(WATCH_INDICATOR_PM);
            } else {
                watch_set_indicator(WATCH_INDICATOR_PM);
            }
        }
    } else if (current_page < 6) {
        watch_clear_colon();
        watch_clear_indicator(WATCH_INDICATOR_24H);
        watch_clear_indicator(WATCH_INDICATOR_PM);
        sprintf(buf,
                "%s  %2d%02d%02d",
                set_time_hackwatch_face_titles[current_page],
                date_time_settings.unit.year + 20,
                date_time_settings.unit.month,
                date_time_settings.unit.day);
    } else {
        if ((event.subsecond / 8 ) % 2) {
            watch_clear_colon();
            sprintf(buf, "%s        ", set_time_hackwatch_face_titles[current_page]);
        } else {
            int16_t tz = get_timezone_offset(settings->bit.time_zone, date_time_settings);
            watch_set_colon();
            sprintf(buf,
                    "%s %3d%02d  ",
                    set_time_hackwatch_face_titles[current_page],
                    (int8_t)(tz / 60),
                    (int8_t)(tz % 60) * (tz < 0 ? -1 : 1));
        }
    }

    // blink up the parameter we're setting
    if ( (event.subsecond / 8) % 2) {
        switch (current_page) {
            case 0:
            case 3:
                buf[4] = buf[5] = ' ';
                break;
            case 1:
            case 4:
                buf[6] = buf[7] = ' ';
                break;
            case 2:
                // Only blink first number when setting seconds, to make it easier to see subsecond error
                buf[8] = ' ';
                break;
            case 5:
                buf[8] = buf[9] = ' ';
                break;
        }
    }

    watch_display_string(buf, 0);
    if (set_leading_zero)
        watch_display_string("0", 4);

    return true;
}

void set_time_hackwatch_face_resign(movement_settings_t *settings, void *context) {
    (void) settings;
    (void) context;
    watch_set_led_off();
    watch_store_backup_data(settings->reg, 0);
}<|MERGE_RESOLUTION|>--- conflicted
+++ resolved
@@ -172,16 +172,16 @@
                     if (settings->bit.time_zone > 40) settings->bit.time_zone = 0;
                     break;
             }
-<<<<<<< HEAD
+
             if (date_time_settings.unit.day > days_in_month(date_time_settings.unit.month, date_time_settings.unit.year + WATCH_RTC_REFERENCE_YEAR))
                 date_time_settings.unit.day = 1;
-            if (current_page != 2) // Do not set time when we are at seconds, it was already set previously
-=======
+
             if (current_page != 2) { // Do not set time when we are at seconds, it was already set previously
->>>>>>> 5ae88e43
                 watch_rtc_set_date_time(date_time_settings);
             }
+
             //TODO: Do not update whole RTC, just what we are changing
+
             break;
         case EVENT_TIMEOUT:
             movement_move_to_face(0);
