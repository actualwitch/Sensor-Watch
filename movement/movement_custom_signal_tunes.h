/*
 * MIT License
 *
 * Copyright (c) 2023 Jeremy O'Brien
 *
 * Permission is hereby granted, free of charge, to any person obtaining a copy
 * of this software and associated documentation files (the "Software"), to deal
 * in the Software without restriction, including without limitation the rights
 * to use, copy, modify, merge, publish, distribute, sublicense, and/or sell
 * copies of the Software, and to permit persons to whom the Software is
 * furnished to do so, subject to the following conditions:
 *
 * The above copyright notice and this permission notice shall be included in all
 * copies or substantial portions of the Software.
 *
 * THE SOFTWARE IS PROVIDED "AS IS", WITHOUT WARRANTY OF ANY KIND, EXPRESS OR
 * IMPLIED, INCLUDING BUT NOT LIMITED TO THE WARRANTIES OF MERCHANTABILITY,
 * FITNESS FOR A PARTICULAR PURPOSE AND NONINFRINGEMENT. IN NO EVENT SHALL THE
 * AUTHORS OR COPYRIGHT HOLDERS BE LIABLE FOR ANY CLAIM, DAMAGES OR OTHER
 * LIABILITY, WHETHER IN AN ACTION OF CONTRACT, TORT OR OTHERWISE, ARISING FROM,
 * OUT OF OR IN CONNECTION WITH THE SOFTWARE OR THE USE OR OTHER DEALINGS IN THE
 * SOFTWARE.
 */

#ifndef MOVEMENT_CUSTOM_SIGNAL_TUNES_H_
#define MOVEMENT_CUSTOM_SIGNAL_TUNES_H_

#ifdef SIGNAL_TUNE_DEFAULT
int8_t signal_tune[] = {
    BUZZER_NOTE_C8, 5,
    BUZZER_NOTE_REST, 6,
    BUZZER_NOTE_C8, 5,
    0
};
#endif // SIGNAL_TUNE_DEFAULT

#ifdef SIGNAL_TUNE_ZELDA_SECRET
int8_t signal_tune[] = {
    BUZZER_NOTE_G5, 8,
    BUZZER_NOTE_F5SHARP_G5FLAT, 8,
    BUZZER_NOTE_D5SHARP_E5FLAT, 8,
    BUZZER_NOTE_A4, 8,
    BUZZER_NOTE_G4SHARP_A4FLAT, 8,
    BUZZER_NOTE_E5, 8,
    BUZZER_NOTE_G5SHARP_A5FLAT, 8,
    BUZZER_NOTE_C6, 20,
    0
};
#endif // SIGNAL_TUNE_ZELDA_SECRET

#ifdef SIGNAL_TUNE_MARIO_THEME
int8_t signal_tune[] = {
    BUZZER_NOTE_E6, 7,
    BUZZER_NOTE_REST, 2,
    BUZZER_NOTE_E6, 7,
    BUZZER_NOTE_REST, 10,
    BUZZER_NOTE_E6, 7,
    BUZZER_NOTE_REST, 11,
    BUZZER_NOTE_C6, 7,
    BUZZER_NOTE_REST, 1,
    BUZZER_NOTE_E6, 7,
    BUZZER_NOTE_REST, 10,
    BUZZER_NOTE_G6, 8,
    BUZZER_NOTE_REST, 30,
    BUZZER_NOTE_G5, 8,
    0
};
#endif // SIGNAL_TUNE_MARIO_THEME

#ifdef SIGNAL_TUNE_KIM_POSSIBLE
int8_t signal_tune[] = {
    BUZZER_NOTE_G7, 6,
    BUZZER_NOTE_G4, 2,
    BUZZER_NOTE_REST, 5,
    BUZZER_NOTE_G7, 6,
    BUZZER_NOTE_G4, 2,
    BUZZER_NOTE_REST, 5,
    BUZZER_NOTE_A7SHARP_B7FLAT, 6,
    BUZZER_NOTE_REST, 2,
    BUZZER_NOTE_G7, 6,
    BUZZER_NOTE_G4, 2,
    0
};
#endif // SIGNAL_TUNE_KIM_POSSIBLE

#ifdef SIGNAL_TUNE_POWER_RANGERS
int8_t signal_tune[] = {
    BUZZER_NOTE_D8, 6,
    BUZZER_NOTE_REST, 8,
    BUZZER_NOTE_D8, 6,
    BUZZER_NOTE_REST, 8,
    BUZZER_NOTE_C8, 6,
    BUZZER_NOTE_REST, 2,
    BUZZER_NOTE_D8, 6,
    BUZZER_NOTE_REST, 8,
    BUZZER_NOTE_F8, 6,
    BUZZER_NOTE_REST, 8,
    BUZZER_NOTE_D8, 6,
    0
};
#endif // SIGNAL_TUNE_POWER_RANGERS

#ifdef SIGNAL_TUNE_LAYLA
int8_t signal_tune[] = {
    BUZZER_NOTE_A6, 5,
    BUZZER_NOTE_REST, 1,
    BUZZER_NOTE_C7, 5,
    BUZZER_NOTE_REST, 1,
    BUZZER_NOTE_D7, 5,
    BUZZER_NOTE_REST, 1,
    BUZZER_NOTE_F7, 5,
    BUZZER_NOTE_REST, 1,
    BUZZER_NOTE_D7, 5,
    BUZZER_NOTE_REST, 1,
    BUZZER_NOTE_C7, 5,
    BUZZER_NOTE_REST, 1,
    BUZZER_NOTE_D7, 20,
    0
};
#endif // SIGNAL_TUNE_LAYLA

<<<<<<< HEAD
#ifdef SIGNAL_TUNE_HARRY_POTTER_SHORT
int8_t signal_tune[] = {
    BUZZER_NOTE_B5, 12,
    BUZZER_NOTE_REST, 1,
    BUZZER_NOTE_E6, 12,
    BUZZER_NOTE_REST, 1,
    BUZZER_NOTE_G6, 6,
    BUZZER_NOTE_REST, 1,
    BUZZER_NOTE_F6SHARP_G6FLAT, 6,
    BUZZER_NOTE_REST, 1,
    BUZZER_NOTE_E6, 16,
    BUZZER_NOTE_REST, 1,
    BUZZER_NOTE_B6, 8,
    BUZZER_NOTE_REST, 1,
    BUZZER_NOTE_A6, 24,
    BUZZER_NOTE_REST, 1,
    BUZZER_NOTE_F6SHARP_G6FLAT, 24,
    0
};
#endif // SIGNAL_TUNE_HARRY_POTTER_SHORT

#ifdef SIGNAL_TUNE_HARRY_POTTER_LONG
int8_t signal_tune[] = {
    BUZZER_NOTE_B5, 12,
    BUZZER_NOTE_REST, 1,
    BUZZER_NOTE_E6, 12,
    BUZZER_NOTE_REST, 1,
    BUZZER_NOTE_G6, 6,
    BUZZER_NOTE_REST, 1,
    BUZZER_NOTE_F6SHARP_G6FLAT, 6,
    BUZZER_NOTE_REST, 1,
    BUZZER_NOTE_E6, 16,
    BUZZER_NOTE_REST, 1,
    BUZZER_NOTE_B6, 8,
    BUZZER_NOTE_REST, 1,
    BUZZER_NOTE_A6, 24,
    BUZZER_NOTE_REST, 1,
    BUZZER_NOTE_F6SHARP_G6FLAT, 24,
    BUZZER_NOTE_REST, 1,

    BUZZER_NOTE_E6, 12,
    BUZZER_NOTE_REST, 1,
    BUZZER_NOTE_G6, 6,
    BUZZER_NOTE_REST, 1,
    BUZZER_NOTE_F6SHARP_G6FLAT, 6,
    BUZZER_NOTE_REST, 1,
    BUZZER_NOTE_D6SHARP_E6FLAT, 16,
    BUZZER_NOTE_REST, 1,
    BUZZER_NOTE_F6, 8,
    BUZZER_NOTE_REST, 1,
    BUZZER_NOTE_B5, 24,

    0
};
#endif // SIGNAL_TUNE_HARRY_POTTER_LONG
=======
#ifdef SIGNAL_TUNE_MGS_CODEC
int8_t signal_tune[] = {
    BUZZER_NOTE_G5SHARP_A5FLAT, 1,
    BUZZER_NOTE_C6, 1,
    BUZZER_NOTE_G5SHARP_A5FLAT, 1,
    BUZZER_NOTE_C6, 1,
    BUZZER_NOTE_G5SHARP_A5FLAT, 1,
    BUZZER_NOTE_C6, 1,
    BUZZER_NOTE_G5SHARP_A5FLAT, 1,
    BUZZER_NOTE_C6, 1,
    BUZZER_NOTE_G5SHARP_A5FLAT, 1,
    BUZZER_NOTE_C6, 1,
    BUZZER_NOTE_REST, 6,
    BUZZER_NOTE_G5SHARP_A5FLAT, 1,
    BUZZER_NOTE_C6, 1,
    BUZZER_NOTE_G5SHARP_A5FLAT, 1,
    BUZZER_NOTE_C6, 1,
    BUZZER_NOTE_G5SHARP_A5FLAT, 1,
    BUZZER_NOTE_C6, 1,
    BUZZER_NOTE_G5SHARP_A5FLAT, 1,
    BUZZER_NOTE_C6, 1,
    BUZZER_NOTE_G5SHARP_A5FLAT, 1,
    BUZZER_NOTE_C6, 1,
    0
};
#endif // SIGNAL_TUNE_MGS_CODEC
>>>>>>> a79bb46d

#endif // MOVEMENT_CUSTOM_SIGNAL_TUNES_H_<|MERGE_RESOLUTION|>--- conflicted
+++ resolved
@@ -66,6 +66,33 @@
     0
 };
 #endif // SIGNAL_TUNE_MARIO_THEME
+
+#ifdef SIGNAL_TUNE_MGS_CODEC
+int8_t signal_tune[] = {
+    BUZZER_NOTE_G5SHARP_A5FLAT, 1,
+    BUZZER_NOTE_C6, 1,
+    BUZZER_NOTE_G5SHARP_A5FLAT, 1,
+    BUZZER_NOTE_C6, 1,
+    BUZZER_NOTE_G5SHARP_A5FLAT, 1,
+    BUZZER_NOTE_C6, 1,
+    BUZZER_NOTE_G5SHARP_A5FLAT, 1,
+    BUZZER_NOTE_C6, 1,
+    BUZZER_NOTE_G5SHARP_A5FLAT, 1,
+    BUZZER_NOTE_C6, 1,
+    BUZZER_NOTE_REST, 6,
+    BUZZER_NOTE_G5SHARP_A5FLAT, 1,
+    BUZZER_NOTE_C6, 1,
+    BUZZER_NOTE_G5SHARP_A5FLAT, 1,
+    BUZZER_NOTE_C6, 1,
+    BUZZER_NOTE_G5SHARP_A5FLAT, 1,
+    BUZZER_NOTE_C6, 1,
+    BUZZER_NOTE_G5SHARP_A5FLAT, 1,
+    BUZZER_NOTE_C6, 1,
+    BUZZER_NOTE_G5SHARP_A5FLAT, 1,
+    BUZZER_NOTE_C6, 1,
+    0
+};
+#endif // SIGNAL_TUNE_MGS_CODEC
 
 #ifdef SIGNAL_TUNE_KIM_POSSIBLE
 int8_t signal_tune[] = {
@@ -119,7 +146,6 @@
 };
 #endif // SIGNAL_TUNE_LAYLA
 
-<<<<<<< HEAD
 #ifdef SIGNAL_TUNE_HARRY_POTTER_SHORT
 int8_t signal_tune[] = {
     BUZZER_NOTE_B5, 12,
@@ -175,33 +201,5 @@
     0
 };
 #endif // SIGNAL_TUNE_HARRY_POTTER_LONG
-=======
-#ifdef SIGNAL_TUNE_MGS_CODEC
-int8_t signal_tune[] = {
-    BUZZER_NOTE_G5SHARP_A5FLAT, 1,
-    BUZZER_NOTE_C6, 1,
-    BUZZER_NOTE_G5SHARP_A5FLAT, 1,
-    BUZZER_NOTE_C6, 1,
-    BUZZER_NOTE_G5SHARP_A5FLAT, 1,
-    BUZZER_NOTE_C6, 1,
-    BUZZER_NOTE_G5SHARP_A5FLAT, 1,
-    BUZZER_NOTE_C6, 1,
-    BUZZER_NOTE_G5SHARP_A5FLAT, 1,
-    BUZZER_NOTE_C6, 1,
-    BUZZER_NOTE_REST, 6,
-    BUZZER_NOTE_G5SHARP_A5FLAT, 1,
-    BUZZER_NOTE_C6, 1,
-    BUZZER_NOTE_G5SHARP_A5FLAT, 1,
-    BUZZER_NOTE_C6, 1,
-    BUZZER_NOTE_G5SHARP_A5FLAT, 1,
-    BUZZER_NOTE_C6, 1,
-    BUZZER_NOTE_G5SHARP_A5FLAT, 1,
-    BUZZER_NOTE_C6, 1,
-    BUZZER_NOTE_G5SHARP_A5FLAT, 1,
-    BUZZER_NOTE_C6, 1,
-    0
-};
-#endif // SIGNAL_TUNE_MGS_CODEC
->>>>>>> a79bb46d
 
 #endif // MOVEMENT_CUSTOM_SIGNAL_TUNES_H_